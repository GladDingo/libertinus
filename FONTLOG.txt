--- conflicted
+++ resolved
@@ -46,11 +46,8 @@
 ---------
 
 unreleased (GIT) <Libertinus> Version HEAD
-<<<<<<< HEAD
+- Add U+29B9 and U+29BA glyphs to Libertinus Math
 - Add U+2B33, long leftwards squiggle arrow to Math family
-=======
-- Add U+29B9 and U+29BA glyphs to Libertinus Math
->>>>>>> c3ad4bc0
 - Add Dutch-specific i_j and I_J digraphs
 
 26 February (Caleb Maclennan) <Libertinus> Version 7.040
