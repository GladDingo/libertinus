FONTLOG for Libertinus
---------------------

This file provides detailed information on the Libertinus font software. This
information should be distributed along with the Libertinus fonts and any
derivative works.


Basic Font Information
----------------------

Libertinus fonts is a fork of the Linux Libertine and Linux Biolinum fonts that
started as an OpenType math companion of the Libertine font family, but grown
as a full fork to address some of the bugs in the fonts.

The family consists of:

* Libertinus Serif: forked from *Linux Libertine*.
* Libertinus Sans: forked from *Linux Biolinum*.
* Libertinus Mono: forked from *Linux Libertinus Mono*.
* Libertinus Math: an OpenType math font for use in OpenType math-capable
  applications like LuaTeX, XeTeX or MS Word 2007+.

Libertinus development is currently hosted on:
https://github.com/alerque/libertinus

Feature requests, bug reports and patches should be directed to our issue
tracker.



Information for Contributors
----------------------------

Libertinus is released under the OFL 1.1 - https://scripts.sil.org/OFL For
information on what you're allowed to change or modify, consult the OFL-1.1.txt
and OFL-FAQ.txt files. The OFL-FAQ also gives a very general rationale and
various recommendations regarding why you would want to contribute to the
project or make your own version of the font.

See the project website for the current development version:
https://github.com/alerque/libertinus


ChangeLog
---------

unreleased (GIT) <Libertinus> Version HEAD
<<<<<<< HEAD
- Redo Hebrew vowel marks
- Add (for Hebrew) uniE801-3, uniFB29, shin variants, letters with dagesh,
  letters with rafe, patah, ganuv, hireqmem and holamalef
- Add circledotted with anchors for Hebrew vowels
- Correct spacing for uni01DD
=======
- Add missing above marks to lowercase L in Serif family
- Add above marks and aboveMark base marks to Serif Semibold
- Add lowercase e and r with stroke to Serif family
- Overhaul math font glyphs for style consistency
- Add U+FB29 (Hebrew alternative plus sign) to all families
- Add U+29B9 and U+29BA glyphs to Libertinus Math
- Add U+2B33, long leftwards squiggle arrow to Math family
>>>>>>> db012f48
- Add Dutch-specific i_j and I_J digraphs

26 February 2021 (Caleb Maclennan) <Libertinus> Version 7.040
- Add 29 more specialty arrow glyphs to Math family
- Rebuild with new sfdLib release to fix Spiro curve issues in uni2639
- Correct Q.u side bearings to match Q in Sans & Serif families
- Add missing U+029C to Serif Bold Italic
- Add missing ‘below’ mark to h/H/h.sc across Serif family
- Consistently align ‘below’ mark on h/H/h.sc across Serif family
- Re-align mark positioning on U+032E breve below across Serif family
- Add smallcaps and caps-2-smallcaps feature for h/H + breve below
- Re-align ‘below’ mark on U+029C to match smallcaps across all families
- Apply proper features (smallcaps i, f_i ligatures) in Kazakh and Tartar
- Configure aboveMark as mark-to-mark lookup in Italics and add marks for:
  gracecomb, acutecomb, uni0302, tildecomb, uni030c, uni0304
- Add above marks for otilde, open o and open e in Italics
- Add above marks for otilde, vtilde and Vtilde in Regular
- Correct placement of aboveMarks in Regular for:
  uni0300, uni0301, uni0302, uni0303, uni0304, uni0306, uni0308, uni030c
- Add documentation of available OpenType features and sample CSS rules

9 January 2021 (Caleb Maclennan) <Libertinus> Version 7.031
- Correct distribution release filenames

9 January 2021 (Caleb Maclennan) <Libertinus> Version 7.030
- Overhaul dot placement on all Latin capitals with dot-above
- Align dot-below on ṃ U+1E43 below middle stroke of m
- Remove bogus glyphs encoded as subscripts from Display and Serif Semibold
- Drop inappropriate kerning classes from ₘ U+2098 and ₙ U+2099
- Zero out kerns between super/subscript glyphs
- Add glyph for U+0453 to Cyrillic Italic styles
- Enable support for Macedonian localized Italics
- Expand range of available angle bracket sizes in Math family
- Add alternative slanted integrals to Math family (as feature +ss08)

14 October 2020 (Caleb Maclennan) <Libertinus> Version 7.020
- Fix name tables broken in 7.010 that associate styles in the Serif family
- Correct position of middle dot on ŀ U+0140 in Mono and Keyboard families
- Adjust height of middle dot in Ŀ U+013F in the Display family
- Un-slant ‖ U+2016 and ‗ U+2017 in Mono family
- Un-slant, center, and fix widths of dash related characters in Mono family

8 October 2020 (Caleb Maclennan) <Libertinus> Version 7.010
- Build WOFF2 static font files suitable for use as self-hosted webfonts
- Add ‘𝄆’ [U+1D106] and ‘𝄇’ [U+1D107] MUSICAL SYMBOL REPEAT SIGN glyphs
- Add ‘꞉’ [U+A789] MODIFIER LETTER COLON glyph
- Fix weight of period (and derivatives such as colon) in Serif Semibold
- Fix side bearings for +dlig ‘tz’
- Fix vertical alignment of dots in colon to not shift between weights
- Fix kerning of ‘f\’ and substitute an alternate ‘f’ glyph used in ‘f)’
- Cleanup encoding used in source files and build rules for easier maintenance
- Update font meta data fields, documentation for downloads, and build process

16 August 2020 (Caleb Maclennan) <Libertinus> Version 7.000
- Adopt maintenance of project and update foundry, docs, URLs, etc.
- Change version scheme to be OpenFV compatible with 3 digit minor version.
- Use Fontship to build all fonts and generate release packages.
- Filter out generated font artifacts from source repository.

28 June 2020 (Khaled Hosny) <Libertinus> Version 6.12
- Increase right side bearing of math italic R’s (#304).
- Add glyph variants for floor and ceiling, to make their sizing consistent
  with other delimiters.
- Remove kerning and other glyph positioning features, combining marks and
  other non-keycap glyphs from Libertinus Keyboard font.
- Fix size and shape of U+2639, U+263A and U+263B (frowning & smiling faces).
- Add “smcp”/“c2sc” variants for letters with macron (#303).
- Make U+2223-2226 the same height as bar (#324).
- Drop “sinf” feature, it just duplicates “subs” feature.
- Improve sizing and spacing of math over accents.
- Building the fonts no longer use FontForge.

8 March 2020 (Khaled Hosny) <Libertinus> Version 6.11
- Added turned capital F (U+2132) to Libertinus Serif Regular.
- Fix advance width for Serbian alternate U+0431 in Libertinus Serif Semibold.
- Unify Cyrillic small letter ef (U+0444) shape in Libertinus Serif SemiBold
  fonts.
- Add U+1D35, U+1D51, U+1D4B, U+1DA4, U+1DB6, U+2132, U+A71C-A71D, and
  U+A78A-A78C to Libertinus Serif fonts.
- Add U+2982 and U+2A3E to Libertinus Math.
- Various cleanups to Libertinus Mono font, removing erroneous glyphs and
  unsuitable features.
- Improve the metrics of math italic v, w, and y.
- Work around a bug in old versions of FreeType when rendering Libertinus Sans
  Italic m.
- Fix alignment of multiplication sign in Libertinus Serif and Mono Regular
  fonts.
- Make sizing of vertical and double vertical bar consistent with other math
  delimiters.
- Improve spacing above and below fraction rule.
- Various fixes to combining marks placement.

11 July 2019 (Khaled Hosny) <Libertinus> Version 6.10
- Improve math italic j and i spacing (#273).
- OpenType layout tables are now compiled with FontTools's feaLib instead of
  FontForge's own OpenType layout support.
- Various internal cleanups.
- Drop "case", "frac", "tnum" and "pnum" features from the Libertinus Mono
  font, they either were broken or not appropriate for a monospace font.

27 May 2019 (Khaled Hosny) <Libertinus> Version 6.9
- Many mathematical operator in Libertinus Math were scaled up and redesigned
  for better use in math mode.
- Libertinus Math now has fraktur alphabets (copied from STIX Two Math font)
  and sans serif italic Greek (slanted from the upright version).
- Overline mark (U+0305) no longer make i and j dotless.
- Overline mark should be placed higher than glyph ascenders.
- Fonts are now autohinted with Adobe’s psautohint instead of FontForge’s
  autohinter.
- Libertinus Keyboard had the German keys Bild misspelled as Build in both
  glyph name and ligature string.
- Several changes to glyph names for consistency and accuracy.
- Several minor reorganization to the OpenType features.

3 April 2019 (Khaled Hosny) <Libertinus> Version 6.8
- Fix missing “math” OpenType script from Libertinus Math.
- Add \QED symbol to Libertinus Math, also add Add ⦇ (U+2987) and ⦈ (U+2988).
- Fix mis-encoded glyphs in Libertinus Serif Semibold Italic.
- Make digits fitted in Libertinus Serif Initials font, and drop incomplete
  Greek, Cyrillic and Hebrew support.
- Add U+AB52 and U+A793 to Libertinus Serif Regular.

3 April 2019 (Khaled Hosny) <Libertinus> Version 6.7
- Add Cyrillic to Libertinus Serif Bold Italic.
- Many character additions to Libertinus Math.
- Set “is extended shape” flag to relevant Libertinus Math glyphs to fix script
  position on large symbols in Microsoft Word.
- Improve \coloneq and \eqcolon by increasing the space between the colon and
  the equal sign.
- Make upright \partial and \mbfpartial look upright, and make \mbfpartial
  really bold.
- Make the vertical bars in Libertinus Math match the height of the other
  delimiters.
- Use smaller value for SubscriptBaselineDropMin, the subscripts applied to sub
  formulas were positioned too low.
- Fix the side bearings for italic mathematical glyphs in Libertinus Math,
  making them symmetrical (20 units) and rework kerning tables according to
  text font kerning.
- Fix vertical variants of math symbols.
- Add more ligatures to Libertinus Serif, and add missing ligatures to other
  Libertinus Serif fonts for parity with the regular style.
- Move Th ligature to Discretionary Ligatures (“dlig”).
- Discretionary Ligatures can also be enable using ZWJ control character.
- Drop “fina” feature for Greek sigma, this feature is for Arabic-like scripts.
- Move short f substitutions to the more appropriate “calt” feature instead of
  “ccmp”.
- Drop “nalt” feature as all glyphs it substitutes to are encoded Unicode
  characters that can be accessed directly.
- Rename font files to match the PostScript name of each font.
- Make Libertinus Serif Semibold work on legacy applications that support only
  4 styles per family.
- Fix disordered BlueValues causing warnings with Ghostscript.
- Make the PUA symbols that were in Libertinus Keyboard accessed as ligatures.
- Align the bottom of the colon with the period.
- Kern alternate W glyph similar to regular one.
- Harmonize the design of italic figures.
- Extend caps lining figures to (almost) all Serif faces and both proportional
  and tabular spacing.
- Fix Libertinus Serif Italic ђ, it looked like an т.
- Make few marks that combine two glyphs higher, so that they don’t bump into
  glyph ascenders.
- Lower Libertinus Mono asterisk and make it bigger.
- Make combining low line and over line contiguous.
- Make OpenType features more consistent across fonts.

26 April 2018 (Khaled Hosny) <Libertinus> Version 6.6
- Align MATH AxisHeight with minus and similar operators.
- Align single and double arrows to minus and equal signs.
- Fix Celsius, Fahrenheit and Ohm signs to take the style of their fonts.
- Fix Ohm sign side bearings.
- Fix Service Mark and Trade Mark in sans fonts to take their style.
- Unify the default for of Eng glyph across fonts, and add and alternate shape
  for Sami language.
- Fix Cyrillic small letter ef in display font to match the regular serif font.
- Dropped some more unused PUA slots.
- The copyleft symbol now used the proposed Unicode 11 code point.

21 March 2018 (Khaled Hosny) <Libertinus> Version 6.5
- Fix regressions in handling of extensible combining marks with LuaTeX.
- Add Latin bold italic sans-serif alphabet.
- Add mathematical double-struck digits.
- Enable slashed zero feature in math font.
- Add big sizes for more brackets; \lBrack, \rBrack, \langle, \rangle, \lAngle
  and \rAngle.
- Add big sizes of slash and backslash.
- Add \widetilde, \wideutilde and \widebreve.
- Fix side bearings of math blackboard capitals.
- Fix math glyphs with negative left side bearing that can clash with
  preceding glyphs.
- Make \vert and \Vert expansion consistent in size with the brackets.
- Remove tone bar glyphs; the support was not adequate for proper use.
- Remove math alphabet glyphs from text fonts.
- Fix glyphs incorrectly categorized as mark glyphs.
- Add Bitcoin currency symbol.
- Fix stacking of a-ring and macron.
- Fix “ct” and “st” historic ligatures and make them consistent across fonts.
- Fix mark positioning over AE and OE glyphs.
- Fix style of U+2100 (a/c), U+2101 (a/s), U+2015 (c/o) and U+2106 (c/u).
- Fix mark positioning over G and g glyphs.
- Make default and alternate J glyphs consistent across upright and italic
  fonts.
- Make U+00BA MASCULINE ORDINAL INDICATOR and U+00AA FEMININE ORDINAL INDICATOR
  have the same baseline in serif fonts.
- Position semibold serif i/j dot similar to other styles.
- Remove rudimentary MATH table from regular serif font.
- Fix alignment of U+2192, U+2198, U+2199 in the monospace font.
- Make more arrows fixed width in the monospace font.
- Make capital roman numbers in sans-serif and sans-serif italic fonts actually
  sans-serif.
- Make \product in sans-serif fonts actually sans-serif.
- The fonts can now be built with upstream FontForge, no patches needed, as
  well as Python 3.

17 May 2017 (Khaled Hosny) <Libertinus> Version 6.4
- Fix broken extensibles of the left square bracket in the math font.

12 May 2017 (Khaled Hosny) <Libertinus> Version 6.3
- Add U+231C-231Fi and U+2A7D-2A7E to the math font.
- Add script math alphabet based on that of XITS Math font.
- Add monospaced math alphabet based on that of cmtt10 font with modified
  METAFONT parameters to better fit with Libertinus glyphs.
- Improve math top accent positions.
- Fix spacing of math italic i and j.
- Increase the gap between \sum and its limits.
- Improved math braces and brackets based on STIX Two Math font.
- Disable optical variants of math alphanumerics that were based on the text
  sup/superscript glyphs as they don’t look good besides being incomplete and
  inconsistent.
- Remove duplicate glyphs that caused broken GPOS generation.
- Drop optical bounds (‘opbd’, ‘rtbd’ and ‘lfbd’) features as they were
  incomplete and virtually unsupported.
- Fix text mark placement below O and o.
- Fix oldstyle numbers feature in Libertinus Serif Semibold that had wrong
  glyph mapping for 6, 7, 8 and 9.
- Use swash Q when followed by v.
- Various consistency fixes to font names and vertical metrics.
- Fix placement of the half ring in U+1E9A.
- Fix several Libertinus Serif Bold italic alternate glyphs that were not bold.
- Fix Libertinus Serif Italic U+2098-2099 (subscript m and n) that looked like
  superscript circled + and -.

30 Jan 2016 (Khaled Hosny) <Libertinus> Version 6.2
- Fixed missing big variant rule for U+27EF.
- Fixed swapped \phi and \varphi symbols.
- Fixed “fi” ligature in Serif Semibold Italic with small caps feature on.
- The “Qu” ligature is now implemented as alternate glyph substitution.
- Added missing small cap Qu alternate glyph to serif fonts.
- Added big radical variants.

22 Jan 2016 (Khaled Hosny) <Libertinus> Version 6.1
- Renamed the fonts from Libertine to Libertinus to be complaint with the
  Reserved Font Name clause of Linux Libertine license. Thanks to Frédéric Wang
  for the new name.
- Dropped legacy Mac platform font names.

18 Jan 2016 (Khaled Hosny) <Libertine> Version 6.0
First release of the forked Libertine fonts, changes since the fork include:
- New Libertine Math font.
- Dropped the use of Unicode PUA for alternate glyphs in favour of making them
  encoded.
- Dropped the TrueType versions of the fonts.
- Dropped the Romanian-specific cedilla/comma substitution, it is no longer
  recommended to do this at font feature level.
- Fixed upstream font kerning regression.
- Renamed the glyphs to follow the recommended Adobe Glyph Names for New Fonts.
- Fixed lots of inconsistencies in the font files.
- Fixed the encoding of Indian Rubee symbol.
- Made the sans question mark a bit more sans-like.
- Fixed sans interrobang to not use the serif glyphs.
- Removed some bogus ligatures like “!!”, “??”, “...”, etc.
- Fixed the “short f” feature.
- Made the “bunny ears” glyphs with dieresis the alternate form, and made the
  more conventional form the default.
- Dropped the “aalt” feature, since it is of limited use and hard to keep up to
  date.
- Fixed diaeresis positioning in bold serif.
- Fixed the following upstream bugs:
  https://sourceforge.net/p/linuxlibertine/bugs/315/
  https://sourceforge.net/p/linuxlibertine/bugs/311/
  https://sourceforge.net/p/linuxlibertine/bugs/303/
  https://sourceforge.net/p/linuxlibertine/bugs/254/
  https://sourceforge.net/p/linuxlibertine/bugs/293/
  https://sourceforge.net/p/linuxlibertine/bugs/291/
  https://sourceforge.net/p/linuxlibertine/bugs/275/
  https://sourceforge.net/p/linuxlibertine/bugs/235/


Acknowledgements
-------------------------
If you make modifications be sure to add your name (N), email (E), web-address
(W) and description (D). This list is sorted by last name in alphabetical
order.)

N: Khaled Hosny
E: khaledhosny@eglug.org
W: https://github.com/alif-type
D: Libertinus fork author

N: Caleb Maclennan
E: caleb@alerque.com
W: https://github.com/alerque
D: Libertinus maintainer

N: Philipp Poll
E: gillian@linuxlibertine.org
W: http://www.linuxlibertine.org
D: Original authors
<|MERGE_RESOLUTION|>--- conflicted
+++ resolved
@@ -46,13 +46,11 @@
 ---------
 
 unreleased (GIT) <Libertinus> Version HEAD
-<<<<<<< HEAD
 - Redo Hebrew vowel marks
 - Add (for Hebrew) uniE801-3, uniFB29, shin variants, letters with dagesh,
   letters with rafe, patah, ganuv, hireqmem and holamalef
 - Add circledotted with anchors for Hebrew vowels
 - Correct spacing for uni01DD
-=======
 - Add missing above marks to lowercase L in Serif family
 - Add above marks and aboveMark base marks to Serif Semibold
 - Add lowercase e and r with stroke to Serif family
@@ -60,7 +58,6 @@
 - Add U+FB29 (Hebrew alternative plus sign) to all families
 - Add U+29B9 and U+29BA glyphs to Libertinus Math
 - Add U+2B33, long leftwards squiggle arrow to Math family
->>>>>>> db012f48
 - Add Dutch-specific i_j and I_J digraphs
 
 26 February 2021 (Caleb Maclennan) <Libertinus> Version 7.040
