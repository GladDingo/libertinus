--- conflicted
+++ resolved
@@ -1,4 +1,3 @@
-<<<<<<< HEAD
 NAME = Libertinus
 VERSION = 6.11
 
@@ -13,10 +12,9 @@
 DOCSDIR = documentation
 TOOLSDIR = tools
 
-PY ?= python
+PY ?= python3
 BUILD = $(TOOLSDIR)/build.py
 NORMALIZE = $(TOOLSDIR)/sfdnormalize.py
-CHECKERRS = $(TOOLSDIR)/check-errors.py
 
 # Default to explicitly enumerating fonts to build;
 # use `make ALLFONTS=true ...` to build all *.sfd files in the source tree or
@@ -41,54 +39,11 @@
 SFD = $(addsuffix .sfd,$(addprefix $(SOURCEDIR)/,$(FONTS)))
 NRM = $(addsuffix .nrm,$(addprefix $(BUILDDIR)/,$(FONTS)))
 CHK = $(addsuffix .chk,$(addprefix $(BUILDDIR)/,$(FONTS)))
-DUP = $(addsuffix .dup,$(addprefix $(BUILDDIR)/,$(FONTS)))
-LNT = $(addsuffix .lnt,$(addprefix $(BUILDDIR)/,$(FONTS)))
 
 # Generate list of final output forms
 OTF = $(addsuffix .otf,$(FONTS))
-SVG = $(DOCSDIR)/preview.svg
+SVG = preview.svg
 PDF = $(DOCSDIR)/Opentype-Features.pdf $(DOCSDIR)/Sample.pdf $(DOCSDIR)/Math-Sample.pdf
-=======
-NAME=Libertinus
-VERSION=6.11
-
-DIST=$(NAME)-$(VERSION)
-
-SOURCEDIR=sources
-BUILDDIR=build
-GSUB=$(SOURCEDIR)/features/gsub.fea
-DOC=documentation
-TOOLS=tools
-
-PY?=python3
-BUILD=$(TOOLS)/build.py
-NORMALIZE=$(TOOLS)/sfdnormalize.py
-
-NULL=
-
-FONTS=Sans-Regular \
-       Sans-Bold \
-       Sans-Italic \
-       Serif-Regular \
-       Serif-Semibold \
-       Serif-Bold \
-       Serif-Italic \
-       Serif-SemiboldItalic \
-       Serif-BoldItalic \
-       SerifDisplay-Regular \
-       Math-Regular \
-       SerifInitials-Regular \
-       Mono-Regular \
-       Keyboard-Regular \
-       $(NULL)
-
-SFD=$(FONTS:%=$(SOURCEDIR)/$(NAME)%.sfd)
-NRM=$(FONTS:%=$(BUILDDIR)/$(NAME)%.nrm)
-CHK=$(FONTS:%=$(BUILDDIR)/$(NAME)%.chk)
-OTF=$(FONTS:%=$(NAME)%.otf)
-SVG=preview.svg
-PDF=$(DOC)/Opentype-Features.pdf $(DOC)/Sample.pdf $(DOC)/Math-Sample.pdf
->>>>>>> e89f4569
 
 export SOURCE_DATE_EPOCH ?= 0
 
@@ -104,63 +59,27 @@
 
 nofea=$(strip $(foreach f,Initials Keyboard Mono,$(findstring $f,$1)))
 
-<<<<<<< HEAD
-$(BUILDDIR)/%.ff.otf: $(SOURCEDIR)/%.sfd $(GSUB) $(BUILD)
+$(BUILDDIR)/%.otl.otf: $(SOURCEDIR)/%.sfd $(GSUB) $(BUILD)
 	$(info       BUILD  $(*F))
 	mkdir -p $(BUILDDIR)
 	$(PY) $(BUILD) \
 		--input=$< \
 		--output=$@ \
 		--version=$(VERSION) \
-		--output-feature-file=$(BUILDDIR)/$(*F).fea \
 		$(if $(call nofea,$@),,--feature-file=$(GSUB))
 
-$(BUILDDIR)/%.otl.otf: $(BUILDDIR)/%.ff.otf
-	$(info         OTL  $(*F))
-	fonttools feaLib $(BUILDDIR)/$(*F).fea $< -o $@
-
-=======
-$(BUILDDIR)/%.otl.otf: $(SOURCEDIR)/%.sfd $(GSUB) $(BUILD)
-	@echo "      BUILD  $(*F)"
-	@mkdir -p $(BUILDDIR)
-	@$(PY) $(BUILD)                                                        \
-		--input=$<                                                     \
-		--output=$@                                                    \
-		--version=$(VERSION)                                           \
-		$(if $(call nofea,$@),,--feature-file=$(GSUB))                 \
-		;
-
->>>>>>> e89f4569
 $(BUILDDIR)/%.hint.otf: $(BUILDDIR)/%.otl.otf
 	$(info        HINT  $(*F))
 	rm -rf $@.log
 	psautohint $< -o $@ --log $@.log
 
-<<<<<<< HEAD
-$(BUILDDIR)/%.subset.otf: $(BUILDDIR)/%.hint.otf
-	$(info       PRUNE  $(*F))
-	fonttools subset \
-		--unicodes='*' \
-		--layout-features='*' \
-		--name-IDs='*' \
-		--notdef-outline \
-		--recalc-average-width \
-		--recalc-bounds \
-		--drop-tables=FFTM \
-		--output-file=$@ \
-		$<
-
-%.otf: $(BUILDDIR)/%.subset.otf
-	cp $< $@
-=======
 $(BUILDDIR)/%.subr.otf: $(BUILDDIR)/%.hint.otf
-	@echo "       SUBR  $(*F)"
-	@tx -cff +S +b $< $(@D)/$(*F).cff 2>/dev/null
-	@sfntedit -a CFF=$(@D)/$(*F).cff $< $@
+	$(info        SUBR  $(*F))
+	tx -cff +S +b $< $(@D)/$(*F).cff 2> /dev/null
+	sfntedit -a CFF=$(@D)/$(*F).cff $< $@
 
 %.otf: $(BUILDDIR)/%.subr.otf
-	@cp $< $@
->>>>>>> e89f4569
+	cp $< $@
 
 $(BUILDDIR)/%.nrm: $(SOURCEDIR)/%.sfd $(NORMALIZE)
 	$(info   NORMALIZE  $(*F))
@@ -174,45 +93,13 @@
 	$(PY) $(NORMALIZE) $< $@
 	diff -u $< $@ || (rm -rf $@ && false)
 
-<<<<<<< HEAD
-$(BUILDDIR)/%.dup: $(SOURCEDIR)/%.sfd $(FINDDUPS)
-	$(info       CHECK  $(*F))
-	mkdir -p $(BUILDDIR)
-	$(PY) $(CHECKERRS) $< $@ || (rm -rf $@ && false)
-
-
-# Currently ignored errors:
-#  2: Self-intersecting glyph
-#  5: Missing points at extrema
-#  7: More points in a glyph than PostScript allows
-# 23: Overlapping hints in a glyph
-$(BUILDDIR)/LibertinusKeyboard-Regular.lnt: LibertinusKeyboard-Regular.otf
-	$(info        LINT  $(<F))
-	mkdir -p $(BUILDDIR)
-	fontlint -i2,5,7,23 $< 2>/dev/null 1>$@ || (cat $@ && rm -rf $@ && false)
-
-$(BUILDDIR)/LibertinusSerifInitials-Regular.lnt: LibertinusSerifInitials-Regular.otf
-	$(info        LINT  $(<F))
-	mkdir -p $(BUILDDIR)
-	fontlint -i2,5,7,23,34 $< 2>/dev/null 1>$@ || (cat $@ && rm -rf $@ && false)
-
-# Currently ignored errors:
-#  2: Self-intersecting glyph
-#  5: Missing points at extrema
-# 34: Bad 'CFF ' table
-# 98: Self-intersecting glyph when FontForge is able to correct this
-$(BUILDDIR)/%.lnt: %.otf
-	$(info        LINT  $(*F))
-	mkdir -p $(BUILDDIR)
-	fontlint -i2,5,34,98 $< 2>/dev/null 1>$@ || (cat $@ && rm -rf $@ && false)
-
-$(DOCSDIR)/preview.svg: $(DOCSDIR)/preview.tex $(OTF)
+preview.svg: $(DOCSDIR)/preview.tex $(OTF)
 	$(info         SVG  $@)
 	xelatex --interaction=batchmode \
-		-output-directory=$(dir $@) \
-		$< 1>/dev/null || (cat $(basename $<).log && false)
+		-output-directory=$(BUILDDIR) \
+		$< 1> /dev/null || (cat $(BUILDDIR)/$(*F).log && false)
 
-$(DOCSDIR)/preview.pdf: $(DOCSDIR)/preview.svg
+preview.pdf: preview.svg
 	$(info         PDF  $@)
 	mutool draw -q -r 200 -o $< $@
 
@@ -220,8 +107,8 @@
 dist: check dist-clean $(OTF) $(PDF) $(SVG)
 	$(info         DIST  $(DIST).zip)
 	install -Dm644 $(OTF) -t $(DIST)
-	install -Dm644 {OFL,FONTLOG,AUTHORS}.txt -t $(DIST)
-	install -Dm644 README.md -t $(DIST)
+	install -Dm644 {OFL,FONTLOG,AUTHORS,CONTRIBUTORS}.txt -t $(DIST)
+	install -Dm644 {README,CONTRIBUTING}.md -t $(DIST)
 	install -Dm644 $(PDF) $(SVG) -t $(DIST)/$(DOCSDIR)
 	zip -rq $(DIST).zip $(DIST)
 
@@ -231,24 +118,4 @@
 
 .PHONY: clean
 clean: dist-clean
-	rm -rf $(CHK) $(MIS) $(DUP) $(FEA) $(NRM) $(LNT) $(PDF) $(OTF)
-=======
-%.svg: $(DOC)/%.tex $(OTF)
-	@echo "        SVG  $(*F)"
-	@xelatex --interaction=batchmode -output-directory=$(BUILDDIR) $< 1>/dev/null || (cat $(BUILDDIR)/$(*F).log && false)
-	@mutool draw -q -r 200 -o $@ $(BUILDDIR)/$(*F).pdf
-
-dist: check $(OTF) $(PDF) $(SVG)
-	@echo "       DIST  $(DIST).zip"
-	@rm -rf $(DIST) $(DIST).zip
-	@mkdir -p $(DIST)/$(DOC)
-	@cp $(OTF) $(DIST)
-	@cp $(PDF) $(SVG) $(DIST)/$(DOC)
-	@cp OFL.txt FONTLOG.txt AUTHORS.txt CONTRIBUTORS.txt $(DIST)
-	@cp README.md $(DIST)/README.txt
-	@cp CONTRIBUTING.md $(DIST)/CONTRIBUTING.txt
-	@zip -rq $(DIST).zip $(DIST)
-
-clean:
-	@rm -rf $(DIST) $(DIST).zip $(CHK) $(MIS) $(FEA) $(NRM) $(PDF) $(OTF)
->>>>>>> e89f4569
+	rm -rf $(CHK) $(MIS) $(FEA) $(NRM) $(PDF) $(OTF)